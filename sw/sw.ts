--- conflicted
+++ resolved
@@ -94,9 +94,6 @@
     await blockstore.open();
     
     console.log('📋 Creating Helia HTTP configuration...');
-<<<<<<< HEAD
-    const config = getHeliaConfig(blockstore);
-=======
     const config = {
       // Use IndexedDB blockstore for persistent storage
       blockstore,
@@ -118,7 +115,6 @@
       ]
       // No complex libp2p configuration needed with @helia/http
     };
->>>>>>> ecce0860
     
     console.log('⚙️ Configuration created, calling createHeliaHTTP() with 8s timeout...');
     
